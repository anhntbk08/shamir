--- conflicted
+++ resolved
@@ -5,17 +5,12 @@
 	"testing"
 	"time"
 
-<<<<<<< HEAD
-	. "github.com/renproject/shamir"
-	. "github.com/renproject/shamir/testutil"
-
-=======
 	"github.com/renproject/secp256k1-go"
-	
->>>>>>> b7077753
+
 	. "github.com/onsi/ginkgo"
 	. "github.com/onsi/gomega"
 	. "github.com/renproject/shamir"
+	. "github.com/renproject/shamir/testutil"
 )
 
 //
@@ -49,32 +44,20 @@
 		var secret secp256k1.Secp256k1N
 
 		Specify("any qualified subset can reconstruct the secret correctly", func() {
-<<<<<<< HEAD
 			indices := RandomIndices(n)
-=======
-			indices := randomIndices(n)
->>>>>>> b7077753
 			shares := make(Shares, n)
 			sharer := NewSharer(indices)
 			reconstructor := NewReconstructor(indices)
 
 			for i := 0; i < trials; i++ {
-<<<<<<< HEAD
 				k = RandRange(1, n)
-=======
-				k = randRange(1, n)
->>>>>>> b7077753
 				secret = secp256k1.RandomSecp256k1N()
 
 				err := sharer.Share(&shares, secret, k)
 				Expect(err).ToNot(HaveOccurred())
 
 				Expect(
-<<<<<<< HEAD
 					SharesAreConsistent(shares, secret, &reconstructor, k, 100),
-=======
-					sharesAreConsistent(shares, secret, &reconstructor, k, 100),
->>>>>>> b7077753
 				).To(BeTrue())
 			}
 		})
@@ -88,11 +71,7 @@
 		var secret1, secret2, secretSummed secp256k1.Secp256k1N
 
 		Specify("summed shares should be a consistent sharing of the sum of the secrets", func() {
-<<<<<<< HEAD
 			indices := RandomIndices(n)
-=======
-			indices := randomIndices(n)
->>>>>>> b7077753
 			shares1 := make(Shares, n)
 			shares2 := make(Shares, n)
 			sharesSummed := make(Shares, n)
@@ -100,15 +79,9 @@
 			reconstructor := NewReconstructor(indices)
 
 			for i := 0; i < trials; i++ {
-<<<<<<< HEAD
 				k1 = RandRange(1, n)
 				k2 = RandRange(1, n)
 				kmax = Max(k1, k2)
-=======
-				k1 = randRange(1, n)
-				k2 = randRange(1, n)
-				kmax = max(k1, k2)
->>>>>>> b7077753
 				secret1 = secp256k1.RandomSecp256k1N()
 				secret2 = secp256k1.RandomSecp256k1N()
 				secretSummed.Add(&secret1, &secret2)
@@ -122,11 +95,7 @@
 				}
 
 				Expect(
-<<<<<<< HEAD
 					SharesAreConsistent(sharesSummed, secretSummed, &reconstructor, kmax, 100),
-=======
-					sharesAreConsistent(sharesSummed, secretSummed, &reconstructor, kmax, 100),
->>>>>>> b7077753
 				).To(BeTrue())
 			}
 		})
@@ -142,22 +111,14 @@
 		Specify(
 			"scaled shares should be a consistent sharing of the product of the secret and the scalar",
 			func() {
-<<<<<<< HEAD
 				indices := RandomIndices(n)
-=======
-				indices := randomIndices(n)
->>>>>>> b7077753
 				shares := make(Shares, n)
 				sharesScaled := make(Shares, n)
 				sharer := NewSharer(indices)
 				reconstructor := NewReconstructor(indices)
 
 				for i := 0; i < trials; i++ {
-<<<<<<< HEAD
 					k = RandRange(1, n)
-=======
-					k = randRange(1, n)
->>>>>>> b7077753
 					secret = secp256k1.RandomSecp256k1N()
 					scale = secp256k1.RandomSecp256k1N()
 					secretScaled.Mul(&secret, &scale)
@@ -170,11 +131,7 @@
 					}
 
 					Expect(
-<<<<<<< HEAD
 						SharesAreConsistent(sharesScaled, secretScaled, &reconstructor, k, 100),
-=======
-						sharesAreConsistent(sharesScaled, secretScaled, &reconstructor, k, 100),
->>>>>>> b7077753
 					).To(BeTrue())
 				}
 			},
@@ -255,11 +212,7 @@
 		var sharer Sharer
 
 		BeforeEach(func() {
-<<<<<<< HEAD
 			indices = RandomIndices(n)
-=======
-			indices = randomIndices(n)
->>>>>>> b7077753
 			sharer = NewSharer(indices)
 		})
 
@@ -268,11 +221,7 @@
 			shares := make(Shares, n)
 
 			for i := 0; i < trials; i++ {
-<<<<<<< HEAD
 				k := RandRange(n+1, maxK)
-=======
-				k := randRange(n+1, maxK)
->>>>>>> b7077753
 				secret := secp256k1.RandomSecp256k1N()
 				err := sharer.Share(&shares, secret, k)
 
@@ -282,11 +231,7 @@
 
 		It("should panic if the destination slice capacity is too small (2)", func() {
 			for i := 0; i < trials; i++ {
-<<<<<<< HEAD
 				k := RandRange(1, n)
-=======
-				k := randRange(1, n)
->>>>>>> b7077753
 				secret := secp256k1.RandomSecp256k1N()
 				shares := make(Shares, rand.Intn(n))
 				Expect(func() { sharer.Share(&shares, secret, k) }).Should(Panic())
@@ -315,11 +260,7 @@
 		var reconstructor Reconstructor
 
 		BeforeEach(func() {
-<<<<<<< HEAD
 			indices = RandomIndices(n)
-=======
-			indices = randomIndices(n)
->>>>>>> b7077753
 			reconstructor = NewReconstructor(indices)
 		})
 
@@ -328,11 +269,7 @@
 			shares := make(Shares, maxNumShares)
 
 			for i := 0; i < trials; i++ {
-<<<<<<< HEAD
 				numShares := RandRange(n+1, maxNumShares)
-=======
-				numShares := randRange(n+1, maxNumShares)
->>>>>>> b7077753
 				shares = shares[:numShares]
 				_, err := reconstructor.Open(shares)
 
@@ -367,11 +304,7 @@
 			initShares()
 
 			for i := 0; i < trials; i++ {
-<<<<<<< HEAD
 				AddDuplicateIndex(shares)
-=======
-				addDuplicateIndex(shares)
->>>>>>> b7077753
 				secret, err := reconstructor.Open(shares)
 
 				Expect(err).To(HaveOccurred())
@@ -385,15 +318,9 @@
 			initShares()
 
 			for i := 0; i < trials; i++ {
-<<<<<<< HEAD
 				k = RandRange(1, n)
 				lowK = rand.Intn(k)
 				highK = RandRange(k, n)
-=======
-				k = randRange(1, n)
-				lowK = rand.Intn(k)
-				highK = randRange(k, n)
->>>>>>> b7077753
 
 				_, err := reconstructor.CheckedOpen(shares[:lowK], k)
 				Expect(err).To(HaveOccurred())
@@ -409,11 +336,7 @@
 	n := 100
 	k := 33
 
-<<<<<<< HEAD
 	indices := RandomIndices(n)
-=======
-	indices := randomIndices(n)
->>>>>>> b7077753
 	shares := make(Shares, n)
 	sharer := NewSharer(indices)
 	secret := secp256k1.RandomSecp256k1N()
@@ -428,11 +351,7 @@
 	n := 100
 	k := 33
 
-<<<<<<< HEAD
 	indices := RandomIndices(n)
-=======
-	indices := randomIndices(n)
->>>>>>> b7077753
 	shares := make(Shares, n)
 	sharer := NewSharer(indices)
 	reconstructor := NewReconstructor(indices)
@@ -444,73 +363,4 @@
 	for i := 0; i < b.N; i++ {
 		_, _ = reconstructor.Open(shares[:k])
 	}
-<<<<<<< HEAD
-=======
-}
-
-func randomIndices(n int) []secp256k1.Secp256k1N {
-	indices := make([]secp256k1.Secp256k1N, n)
-	for i := range indices {
-		indices[i] = secp256k1.RandomSecp256k1N()
-	}
-	return indices
-}
-
-func sequentialIndices(n int) []secp256k1.Secp256k1N {
-	indices := make([]secp256k1.Secp256k1N, n)
-	one := secp256k1.OneSecp256k1N()
-	for i := range indices {
-		indices[i].Set(&one)
-		indices[i].MulInt(i + 1)
-	}
-
-	return indices
-}
-
-func shuffle(shares Shares) {
-	rand.Shuffle(len(shares), func(i, j int) {
-		shares[i], shares[j] = shares[j], shares[i]
-	})
-}
-
-func addDuplicateIndex(shares Shares) {
-	// Pick two distinct array indices.
-	first, second := rand.Intn(len(shares)), rand.Intn(len(shares))
-	for first == second {
-		second = rand.Intn(len(shares))
-	}
-
-	// Set the second share to have the same index as the first.
-	shares[second] = NewShare(shares[first].Index(), shares[second].Value())
-}
-
-func sharesAreConsistent(
-	shares Shares,
-	secret secp256k1.Secp256k1N,
-	reconstructor *Reconstructor,
-	k, trials int,
-) bool {
-	for i := 0; i < trials; i++ {
-		shuffle(shares)
-		extra := randRange(0, len(shares)-k)
-		recon, err := reconstructor.Open(shares[:k+extra])
-		if err != nil || !recon.Eq(&secret) {
-			return false
-		}
-	}
-
-	return true
-}
-
-func max(a, b int) int {
-	if a <= b {
-		return b
-	}
-	return a
-}
-
-// Returns a random number x such that lower <= x <= upper.
-func randRange(lower, upper int) int {
-	return rand.Intn(upper+1-lower) + lower
->>>>>>> b7077753
 }